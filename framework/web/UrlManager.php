--- conflicted
+++ resolved
@@ -154,14 +154,10 @@
         parent::init();
 
         if ($this->normalizer !== false) {
-<<<<<<< HEAD
-            $this->normalizer = Instance::ensure($this->normalizer, UrlNormalizer::class);
-=======
             $this->normalizer = Yii::createObject($this->normalizer);
             if (!$this->normalizer instanceof UrlNormalizer) {
-                throw new InvalidConfigException('`' . get_class($this) . '::normalizer` should be an instance of `' . UrlNormalizer::className() . '` or its DI compatible configuration.');
-            }
->>>>>>> d2800984
+                throw new InvalidConfigException('`' . get_class($this) . '::normalizer` should be an instance of `' . UrlNormalizer::class . '` or its DI compatible configuration.');
+            }
         }
 
         if (!$this->enablePrettyUrl || empty($this->rules)) {
