События
======

События - это механизм, внедряющий элементы собственного кода в существующий код в определенные моменты его исполнения. К событию можно присоединить собственный код, который будет выполняться автоматически при срабатывании события. Например, объект, отвечающий за почту, может инициировать событие `messageSent` при успешной отправке сообщения. При этом если нужно отслеживать успешно отправленные сообщения, достаточно присоединить соответствующий код к событию `messageSent`.

Для работы с событиями Yii использует базовый класс [[yii\base\Component]]. Если класс должен инициировать события, его нужно унаследовать от [[yii\base\Component]] или потомка этого класса.


Обработчики событий <span id="event-handlers"></span>
--------------

Обработчик события - это [callback-функция PHP](http://www.php.net/manual/ru/language.types.callable.php), которая выполняется при срабатывании события, к которому она присоединена. Можно использовать следующие callback-функции:

- глобальную функцию PHP, указав строку с именем функции (без скобок), например, `'trim'`;
- метод объекта, указав массив, содержащий строки с именами объекта и метода (без скобок), например, `[$object, 'methodName']`;
- статический метод класса, указав массив, содержащий строки с именами класса и метода (без скобок), например, `['ClassName', 'methodName']`;
- анонимную функцию, например, `function ($event) { ... }`.

Сигнатура обработчика события выглядит следующим образом:

```php
function ($event) {
    // $event - это объект класса yii\base\Event или его потомка
}
```

Через параметр `$event` обработчик события может получить следующую информацию о возникшем событии:

- [[yii\base\Event::name|event name]]
- [[yii\base\Event::sender|event sender]]: объект, метод `trigger()` которого был вызван
- [[yii\base\Event::data|custom data]]: данные, которые были предоставлены во время присоединения обработчика события (будет описано ниже)


Присоединение обработчиков событий <span id="attaching-event-handlers"></span>
------------------------

Обработчики события присоединяются с помощью метода [[yii\base\Component::on()]]. Например:

```php
$foo = new Foo;

// обработчик - глобальная функция
$foo->on(Foo::EVENT_HELLO, 'function_name');

// обработчик - метод объекта
$foo->on(Foo::EVENT_HELLO, [$object, 'methodName']);

// обработчик - статический метод класса
$foo->on(Foo::EVENT_HELLO, ['app\components\Bar', 'methodName']);

// обработчик - анонимная функция
$foo->on(Foo::EVENT_HELLO, function ($event) {
    // логика обработки события
});
```

Также обработчики событий можно присоединять с помощью [конфигураций](concept-configurations.md). Дополнительную информацию см. в разделе [Конфигурации](concept-configurations.md#configuration-format).


Присоединяя обработчик события, можно передать дополнительные данные с помощью третьего параметра метода [[yii\base\Component::on()]]. Эти данные будут доступны в обработчике, когда сработает событие и он будет вызван. Например:

```php
// Следующий код выводит "abc" при срабатывании события
// так как в $event->data содержатся данные, которые переданы в качестве третьего аргумента метода "on"
$foo->on(Foo::EVENT_HELLO, 'function_name', 'abc');

function function_name($event) {
    echo $event->data;
}
```

Порядок обработки событий
-------------------

К одному событию можно присоединить несколько обработчиков. При срабатывании события обработчики будут вызываться в том порядке, к котором они присоединялись к событию. Чтобы запретить в обработчике вызов всех следующих за ним обработчиков, необходимо установить свойство [[yii\base\Event::handled]] параметра `$event` в `true`:

```php
$foo->on(Foo::EVENT_HELLO, function ($event) {
    $event->handled = true;
});
```

По умолчанию, новые обработчики присоединяются к концу очереди обработчиков, уже существующей у события.
В результате при срабатывании события обработчик выполнится последним.
Чтобы обработчик присоединился к началу очереди и запускался первым, при вызове [[yii\base\Component::on()]] в качестве четвертого параметра `$append` следует передать `false`:

```php
$foo->on(Foo::EVENT_HELLO, function ($event) {
    // ...
}, $data, false);
```

Инициирование событий <span id="triggering-events"></span>
-----------------

События инициируются при вызове метода [[yii\base\Component::trigger()]]. Методу нужно передать *имя события*, а при необходимости - объект события, в котором описываются параметры, передаваемые обработчикам событий. Например:

```php
namespace app\components;

use yii\base\Component;
use yii\base\Event;

class Foo extends Component
{
    const EVENT_HELLO = 'hello';

    public function bar()
    {
        $this->trigger(self::EVENT_HELLO);
    }
}
```

Показанный выше код инициирует событие `hello` при каждом вызове метода `bar()`.

> Tip: Желательно для обозначения имен событий использовать константы класса. В предыдущем примере константа `EVENT_HELLO` обозначает событие `hello`. У такого подхода три преимущества. Во-первых, исключаются опечатки. Во-вторых, для событий работает автозавершение в различных средах разработки. В-третьих, чтобы узнать, какие события поддерживаются классом, достаточно проверить константы, объявленные в нем.

Иногда при инициировании события может понадобиться передать его обработчику дополнительную информацию. Например, объекту, отвечающему за почту, может понадобиться передать обработчику события `messageSent` определенные данные, раскрывающие смысл отправленных почтовых сообщений. Для этого в качестве второго параметра методу [[yii\base\Component::trigger()]] передается объект события. Объект события должен быть экземпляром класса [[yii\base\Event]] или его потомка. Например:

```php
namespace app\components;

use yii\base\Component;
use yii\base\Event;

class MessageEvent extends Event
{
    public $message;
}

class Mailer extends Component
{
    const EVENT_MESSAGE_SENT = 'messageSent';

    public function send($message)
    {
        // ...отправка $message...

        $event = new MessageEvent;
        $event->message = $message;
        $this->trigger(self::EVENT_MESSAGE_SENT, $event);
    }
}
```

При вызове метода [[yii\base\Component::trigger()]] будут вызваны все обработчики, присоединенные к указанному событию.


Отсоединение обработчиков событий <span id="detaching-event-handlers"></span>
------------------------

Для отсоединения обработчика от события используется метод [[yii\base\Component::off()]]. Например:

```php
// обработчик - глобальная функция
$foo->off(Foo::EVENT_HELLO, 'function_name');

// обработчик - метод объекта
$foo->off(Foo::EVENT_HELLO, [$object, 'methodName']);

// обработчик - статический метод класса
$foo->off(Foo::EVENT_HELLO, ['app\components\Bar', 'methodName']);

// обработчик - анонимная функция
$foo->off(Foo::EVENT_HELLO, $anonymousFunction);
```

Учтите, что в общем случае отсоединять обработчики - анонимные функции можно только если они где-то сохраняются в момент присоединения к событию. В предыдущем примере предполагается, что анонимная функция сохранена в переменной `$anonymousFunction`.

Чтобы отсоединить ВСЕ обработчики от события, достаточно вызвать [[yii\base\Component::off()]] без второго параметра:

```php
$foo->off(Foo::EVENT_HELLO);
```


Обработчики событий на уровне класса <span id="class-level-event-handlers"></span>
--------------------------

Во всех предыдущих примерах мы рассматривали присоединение событий *на уровне экземпляров*. Есть случаи, когда необходимо обрабатывать события, которые инициируются *любым* экземпляром класса, а не только конкретным экземпляром. В таком случае присоединять обработчик события к каждому экземпляру класса не нужно. Достаточно присоединить обработчик *на уровне класса*, вызвав статический метод [[yii\base\Event::on()]].

Например, объект [Active Record](db-active-record.md) инициирует событие [[yii\db\BaseActiveRecord::EVENT_AFTER_INSERT|EVENT_AFTER_INSERT]] после добавления в базу данных новой записи. Чтобы отслеживать записи, добавленные в базу данных *каждым* объектом [Active Record](db-active-record.md), можно использовать следующий код:

```php
use Yii;
use yii\base\Event;
use yii\db\ActiveRecord;

Event::on(ActiveRecord::class, ActiveRecord::EVENT_AFTER_INSERT, function ($event) {
    Yii::trace(get_class($event->sender) . ' добавлен');
});
```

Обработчик будет вызван при срабатывании события [[yii\db\BaseActiveRecord::EVENT_AFTER_INSERT|EVENT_AFTER_INSERT]] в экземплярах класса [[yii\db\ActiveRecord|ActiveRecord]] или его потомков. В обработчике можно получить доступ к объекту, который инициировал событие, с помощью свойства `$event->sender`.

При срабатывании события будут в первую очередь вызваны обработчики на уровне экземпляра, а затем - обработчики на уровне класса.

Инициировать событие *на уровне класса* можно с помощью статического метода [[yii\base\Event::trigger()]]. Событие на уровне класса не связано ни с одним конкретным объектом. В таком случае будут вызваны только обработчики события на уровне класса. Например:

```php
use yii\base\Event;

<<<<<<< HEAD
Event::on(Foo::class, Foo::EVENT_HELLO, function ($event) {
    echo $event->sender;  // выводит "app\models\Foo"
=======
Event::on(Foo::className(), Foo::EVENT_HELLO, function ($event) {
    var_dump($event->sender);  // выводит "null"
>>>>>>> ceca161a
});

Event::trigger(Foo::class, Foo::EVENT_HELLO);
```

Обратите внимание, что в данном случае `$event->sender` имеет значение `null` вместо экзепляра класса, который инициировал событие.

> Note: Поскольку обработчики на уровне класса отвечают на события, инициируемые всеми экземплярами этого класса и всех его потомков, их следует использовать с осторожностью, особенно в случае базовых классов низкого уровня, таких как [[yii\base\Object]].

Отсоединить обработчик события на уровне класса можно с помощью метода [[yii\base\Event::off()]]. Например:

```php
// отсоединение $handler
Event::off(Foo::class, Foo::EVENT_HELLO, $handler);

// отсоединяются все обработчики Foo::EVENT_HELLO
Event::off(Foo::class, Foo::EVENT_HELLO);
```

Обработчики событий на уровне интерфейсов <span id="interface-level-event-handlers"></span>
-------------

Существует еще более абстрактный способ обработки событий.
Вы можете создать отдельный интерфейс для общего события и реализовать его в классах, где это необходимо.

Например, создадим следующий интерфейс:

```php
interface DanceEventInterface
{
    const EVENT_DANCE = 'dance';
}
```

И два класса, которые его реализовывают:

```php
class Dog extends Component implements DanceEventInterface
{
    public function meetBuddy()
    {
        echo "Woof!";
        $this->trigger(DanceEventInterface::EVENT_DANCE);
    }
}

class Developer extends Component implements DanceEventInterface
{
    public function testsPassed()
    {
        echo "Yay!";
        $this->trigger(DanceEventInterface::EVENT_DANCE);
    }
}
```

Для обработки события `EVENT_DANCE`, инициализированного любым из этих классов,
вызовите [[yii\base\Event::on()|Event:on()]], передав ему в качестве первого параметра имя интерфейса.

```php
Event::on('DanceEventInterface', DanceEventInterface::EVENT_DANCE, function ($event) {
    Yii::trace($event->sender->className . ' just danced'); // Оставит запись в журнале о том, что кто-то танцевал
});
```

Вы можете также инициализировать эти события:

```php
Event::trigger(DanceEventInterface::class, DanceEventInterface::EVENT_DANCE);
```

Однако, невозможно инициализировать событие во всех классах, которые реализуют интерфейс:

```php
// НЕ БУДЕТ РАБОТАТЬ
Event::trigger('DanceEventInterface', DanceEventInterface::EVENT_DANCE); // ошибка
```

Отсоединить обработчик события можно с помощью метода [[yii\base\Event::off()|Event::off()]]. Например:

```php
// отсоединяет $handler
Event::off('DanceEventInterface', DanceEventInterface::EVENT_DANCE, $handler);

// отсоединяются все обработчики DanceEventInterface::EVENT_DANCE
Event::off('DanceEventInterface', DanceEventInterface::EVENT_DANCE);
```

Глобальные события <span id="global-events"></span>
-------------

Yii поддерживает так называемые *глобальные события*, которые на самом деле основаны на нестандартном использовании описанного выше механизма событий. Для глобальных событий нужен глобально доступный объект-синглтон, например, экземпляр приложения - [application](structure-applications.md).

Чтобы создать глобальное событие, отправитель сообщения вызывает метод `trigger()` синглтона, а не свой собственный метод `trigger()`. Аналогичным образом обработчики события также присоединяются к событиям синглтона. Например:

```php
use Yii;
use yii\base\Event;
use app\components\Foo;

Yii::$app->on('bar', function ($event) {
    echo get_class($event->sender);  // выводит "app\components\Foo"
});

Yii::$app->trigger('bar', new Event(['sender' => new Foo]));
```

Преимущество глобальных событий в том, что им не нужен объект, к событию которого бы присоединялся обработчик и объект, с помощью которого бы это событие инициировалось. Вместо этого и для присоединения обработчика, и для инициирования события используется синглтон (например, экземпляр приложения).

Тем не менее, так как пространство имен глобальных событий едино для всего приложения, их имена нельзя назначать бездумно. Например, полезными могут быть искусственные пространства имен ("frontend.mail.sent", "backend.mail.sent").<|MERGE_RESOLUTION|>--- conflicted
+++ resolved
@@ -201,13 +201,8 @@
 ```php
 use yii\base\Event;
 
-<<<<<<< HEAD
 Event::on(Foo::class, Foo::EVENT_HELLO, function ($event) {
-    echo $event->sender;  // выводит "app\models\Foo"
-=======
-Event::on(Foo::className(), Foo::EVENT_HELLO, function ($event) {
     var_dump($event->sender);  // выводит "null"
->>>>>>> ceca161a
 });
 
 Event::trigger(Foo::class, Foo::EVENT_HELLO);
