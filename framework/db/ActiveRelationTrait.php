<?php
/**
 * @link http://www.yiiframework.com/
 * @copyright Copyright (c) 2008 Yii Software LLC
 * @license http://www.yiiframework.com/license/
 */

namespace yii\db;

use yii\base\InvalidConfigException;
use yii\base\InvalidParamException;

/**
 * ActiveRelationTrait implements the common methods and properties for active record relational queries.
 *
 * @author Qiang Xue <qiang.xue@gmail.com>
 * @author Carsten Brandt <mail@cebe.cc>
 * @since 2.0
 *
 * @method ActiveRecordInterface one()
 * @method ActiveRecordInterface[] all()
 * @property ActiveRecord $modelClass
 */
trait ActiveRelationTrait
{
    /**
     * @var bool whether this query represents a relation to more than one record.
     * This property is only used in relational context. If true, this relation will
     * populate all query results into AR instances using [[Query::all()|all()]].
     * If false, only the first row of the results will be retrieved using [[Query::one()|one()]].
     */
    public $multiple;
    /**
     * @var ActiveRecord the primary model of a relational query.
     * This is used only in lazy loading with dynamic query options.
     */
    public $primaryModel;
    /**
     * @var array the columns of the primary and foreign tables that establish a relation.
     * The array keys must be columns of the table for this relation, and the array values
     * must be the corresponding columns from the primary table.
     * Do not prefix or quote the column names as this will be done automatically by Yii.
     * This property is only used in relational context.
     */
    public $link;
    /**
     * @var array|object the query associated with the junction table. Please call [[via()]]
     * to set this property instead of directly setting it.
     * This property is only used in relational context.
     * @see via()
     */
    public $via;
    /**
     * @var string the name of the relation that is the inverse of this relation.
     * For example, an order has a customer, which means the inverse of the "customer" relation
     * is the "orders", and the inverse of the "orders" relation is the "customer".
     * If this property is set, the primary record(s) will be referenced through the specified relation.
     * For example, `$customer->orders[0]->customer` and `$customer` will be the same object,
     * and accessing the customer of an order will not trigger new DB query.
     * This property is only used in relational context.
     * @see inverseOf()
     */
    public $inverseOf;


    /**
     * Clones internal objects.
     */
    public function __clone()
    {
        parent::__clone();
        // make a clone of "via" object so that the same query object can be reused multiple times
        if (is_object($this->via)) {
            $this->via = clone $this->via;
        } elseif (is_array($this->via)) {
            $this->via = [$this->via[0], clone $this->via[1]];
        }
    }

    /**
     * Specifies the relation associated with the junction table.
     *
     * Use this method to specify a pivot record/table when declaring a relation in the [[ActiveRecord]] class:
     *
     * ```php
<<<<<<< HEAD
     * public function getOrders()
     * {
     *     return $this->hasOne(Order::class, ['id' => 'order_id']);
     * }
     *
     * public function getOrderItems()
     * {
     *     return $this->hasMany(Item::class, ['id' => 'item_id'])
     *                 ->via('orders');
=======
     * class Order extends ActiveRecord
     * {
     *    public function getOrderItems() {
     *        return $this->hasMany(OrderItem::className(), ['order_id' => 'id']);
     *    }
     * 
     *    public function getItems() {
     *        return $this->hasMany(Item::className(), ['id' => 'item_id'])
     *                    ->via('orderItems');
     *    }
>>>>>>> 22b2a78a
     * }
     * ```
     *
     * @param string $relationName the relation name. This refers to a relation declared in [[primaryModel]].
     * @param callable $callable a PHP callback for customizing the relation associated with the junction table.
     * Its signature should be `function($query)`, where `$query` is the query to be customized.
     * @return $this the relation object itself.
     */
    public function via($relationName, callable $callable = null)
    {
        $relation = $this->primaryModel->getRelation($relationName);
        $this->via = [$relationName, $relation];
        if ($callable !== null) {
            call_user_func($callable, $relation);
        }
        return $this;
    }

    /**
     * Sets the name of the relation that is the inverse of this relation.
     * For example, an order has a customer, which means the inverse of the "customer" relation
     * is the "orders", and the inverse of the "orders" relation is the "customer".
     * If this property is set, the primary record(s) will be referenced through the specified relation.
     * For example, `$customer->orders[0]->customer` and `$customer` will be the same object,
     * and accessing the customer of an order will not trigger a new DB query.
     *
     * Use this method when declaring a relation in the [[ActiveRecord]] class:
     *
     * ```php
     * public function getOrders()
     * {
     *     return $this->hasMany(Order::class, ['customer_id' => 'id'])->inverseOf('customer');
     * }
     * ```
     *
     * @param string $relationName the name of the relation that is the inverse of this relation.
     * @return $this the relation object itself.
     */
    public function inverseOf($relationName)
    {
        $this->inverseOf = $relationName;
        return $this;
    }

    /**
     * Finds the related records for the specified primary record.
     * This method is invoked when a relation of an ActiveRecord is being accessed in a lazy fashion.
     * @param string $name the relation name
     * @param ActiveRecordInterface|BaseActiveRecord $model the primary model
     * @return mixed the related record(s)
     * @throws InvalidParamException if the relation is invalid
     */
    public function findFor($name, $model)
    {
        if (method_exists($model, 'get' . $name)) {
            $method = new \ReflectionMethod($model, 'get' . $name);
            $realName = lcfirst(substr($method->getName(), 3));
            if ($realName !== $name) {
                throw new InvalidParamException('Relation names are case sensitive. ' . get_class($model) . " has a relation named \"$realName\" instead of \"$name\".");
            }
        }

        return $this->multiple ? $this->all() : $this->one();
    }

    /**
     * If applicable, populate the query's primary model into the related records' inverse relationship
     * @param array $result the array of related records as generated by [[populate()]]
     * @since 2.0.9
     */
    private function addInverseRelations(&$result)
    {
        if ($this->inverseOf === null) {
            return;
        }

        foreach ($result as $i => $relatedModel) {
            if ($relatedModel instanceof ActiveRecordInterface) {
                if (!isset($inverseRelation)) {
                    $inverseRelation = $relatedModel->getRelation($this->inverseOf);
                }
                $relatedModel->populateRelation($this->inverseOf, $inverseRelation->multiple ? [$this->primaryModel] : $this->primaryModel);
            } else {
                if (!isset($inverseRelation)) {
                    $inverseRelation = (new $this->modelClass)->getRelation($this->inverseOf);
                }
                $result[$i][$this->inverseOf] = $inverseRelation->multiple ? [$this->primaryModel] : $this->primaryModel;
            }
        }
    }

    /**
     * Finds the related records and populates them into the primary models.
     * @param string $name the relation name
     * @param array $primaryModels primary models
     * @return array the related models
     * @throws InvalidConfigException if [[link]] is invalid
     */
    public function populateRelation($name, &$primaryModels)
    {
        if (!is_array($this->link)) {
            throw new InvalidConfigException('Invalid link: it must be an array of key-value pairs.');
        }

        if ($this->via instanceof self) {
            // via junction table
            /* @var $viaQuery ActiveRelationTrait */
            $viaQuery = $this->via;
            $viaModels = $viaQuery->findJunctionRows($primaryModels);
            $this->filterByModels($viaModels);
        } elseif (is_array($this->via)) {
            // via relation
            /* @var $viaQuery ActiveRelationTrait|ActiveQueryTrait */
            list($viaName, $viaQuery) = $this->via;
            if ($viaQuery->asArray === null) {
                // inherit asArray from primary query
                $viaQuery->asArray($this->asArray);
            }
            $viaQuery->primaryModel = null;
            $viaModels = $viaQuery->populateRelation($viaName, $primaryModels);
            $this->filterByModels($viaModels);
        } else {
            $this->filterByModels($primaryModels);
        }

        if (!$this->multiple && count($primaryModels) === 1) {
            $model = $this->one();
            foreach ($primaryModels as $i => $primaryModel) {
                if ($primaryModel instanceof ActiveRecordInterface) {
                    $primaryModel->populateRelation($name, $model);
                } else {
                    $primaryModels[$i][$name] = $model;
                }
                if ($this->inverseOf !== null) {
                    $this->populateInverseRelation($primaryModels, [$model], $name, $this->inverseOf);
                }
            }

            return [$model];
        } else {
            // https://github.com/yiisoft/yii2/issues/3197
            // delay indexing related models after buckets are built
            $indexBy = $this->indexBy;
            $this->indexBy = null;
            $models = $this->all();

            if (isset($viaModels, $viaQuery)) {
                $buckets = $this->buildBuckets($models, $this->link, $viaModels, $viaQuery->link);
            } else {
                $buckets = $this->buildBuckets($models, $this->link);
            }

            $this->indexBy = $indexBy;
            if ($this->indexBy !== null && $this->multiple) {
                $buckets = $this->indexBuckets($buckets, $this->indexBy);
            }

            $link = array_values(isset($viaQuery) ? $viaQuery->link : $this->link);
            foreach ($primaryModels as $i => $primaryModel) {
                if ($this->multiple && count($link) === 1 && is_array($keys = $primaryModel[reset($link)])) {
                    $value = [];
                    foreach ($keys as $key) {
                        $key = $this->normalizeModelKey($key);
                        if (isset($buckets[$key])) {
                            if ($this->indexBy !== null) {
                                // if indexBy is set, array_merge will cause renumbering of numeric array
                                foreach ($buckets[$key] as $bucketKey => $bucketValue) {
                                    $value[$bucketKey] = $bucketValue;
                                }
                            } else {
                                $value = array_merge($value, $buckets[$key]);
                            }
                        }
                    }
                } else {
                    $key = $this->getModelKey($primaryModel, $link);
                    $value = isset($buckets[$key]) ? $buckets[$key] : ($this->multiple ? [] : null);
                }
                if ($primaryModel instanceof ActiveRecordInterface) {
                    $primaryModel->populateRelation($name, $value);
                } else {
                    $primaryModels[$i][$name] = $value;
                }
            }
            if ($this->inverseOf !== null) {
                $this->populateInverseRelation($primaryModels, $models, $name, $this->inverseOf);
            }

            return $models;
        }
    }

    /**
     * @param ActiveRecordInterface[] $primaryModels primary models
     * @param ActiveRecordInterface[] $models models
     * @param string $primaryName the primary relation name
     * @param string $name the relation name
     */
    private function populateInverseRelation(&$primaryModels, $models, $primaryName, $name)
    {
        if (empty($models) || empty($primaryModels)) {
            return;
        }
        $model = reset($models);
        /* @var $relation ActiveQueryInterface|ActiveQuery */
        $relation = $model instanceof ActiveRecordInterface ? $model->getRelation($name) : (new $this->modelClass)->getRelation($name);

        if ($relation->multiple) {
            $buckets = $this->buildBuckets($primaryModels, $relation->link, null, null, false);
            if ($model instanceof ActiveRecordInterface) {
                foreach ($models as $model) {
                    $key = $this->getModelKey($model, $relation->link);
                    $model->populateRelation($name, isset($buckets[$key]) ? $buckets[$key] : []);
                }
            } else {
                foreach ($primaryModels as $i => $primaryModel) {
                    if ($this->multiple) {
                        foreach ($primaryModel as $j => $m) {
                            $key = $this->getModelKey($m, $relation->link);
                            $primaryModels[$i][$j][$name] = isset($buckets[$key]) ? $buckets[$key] : [];
                        }
                    } elseif (!empty($primaryModel[$primaryName])) {
                        $key = $this->getModelKey($primaryModel[$primaryName], $relation->link);
                        $primaryModels[$i][$primaryName][$name] = isset($buckets[$key]) ? $buckets[$key] : [];
                    }
                }
            }
        } else {
            if ($this->multiple) {
                foreach ($primaryModels as $i => $primaryModel) {
                    foreach ($primaryModel[$primaryName] as $j => $m) {
                        if ($m instanceof ActiveRecordInterface) {
                            $m->populateRelation($name, $primaryModel);
                        } else {
                            $primaryModels[$i][$primaryName][$j][$name] = $primaryModel;
                        }
                    }
                }
            } else {
                foreach ($primaryModels as $i => $primaryModel) {
                    if ($primaryModels[$i][$primaryName] instanceof ActiveRecordInterface) {
                        $primaryModels[$i][$primaryName]->populateRelation($name, $primaryModel);
                    } elseif (!empty($primaryModels[$i][$primaryName])) {
                        $primaryModels[$i][$primaryName][$name] = $primaryModel;
                    }
                }
            }
        }
    }

    /**
     * @param array $models
     * @param array $link
     * @param array $viaModels
     * @param array $viaLink
     * @param bool $checkMultiple
     * @return array
     */
    private function buildBuckets($models, $link, $viaModels = null, $viaLink = null, $checkMultiple = true)
    {
        if ($viaModels !== null) {
            $map = [];
            $viaLinkKeys = array_keys($viaLink);
            $linkValues = array_values($link);
            foreach ($viaModels as $viaModel) {
                $key1 = $this->getModelKey($viaModel, $viaLinkKeys);
                $key2 = $this->getModelKey($viaModel, $linkValues);
                $map[$key2][$key1] = true;
            }
        }

        $buckets = [];
        $linkKeys = array_keys($link);

        if (isset($map)) {
            foreach ($models as $model) {
                $key = $this->getModelKey($model, $linkKeys);
                if (isset($map[$key])) {
                    foreach (array_keys($map[$key]) as $key2) {
                        $buckets[$key2][] = $model;
                    }
                }
            }
        } else {
            foreach ($models as $model) {
                $key = $this->getModelKey($model, $linkKeys);
                $buckets[$key][] = $model;
            }
        }

        if ($checkMultiple && !$this->multiple) {
            foreach ($buckets as $i => $bucket) {
                $buckets[$i] = reset($bucket);
            }
        }

        return $buckets;
    }


    /**
     * Indexes buckets by column name.
     *
     * @param array $buckets
     * @var string|callable $column the name of the column by which the query results should be indexed by.
     * This can also be a callable (e.g. anonymous function) that returns the index value based on the given row data.
     * @return array
     */
    private function indexBuckets($buckets, $indexBy)
    {
        $result = [];
        foreach ($buckets as $key => $models) {
            $result[$key] = [];
            foreach ($models as $model) {
                $index = is_string($indexBy) ? $model[$indexBy] : call_user_func($indexBy, $model);
                $result[$key][$index] = $model;
            }
        }
        return $result;
    }

    /**
     * @param array $attributes the attributes to prefix
     * @return array
     */
    private function prefixKeyColumns($attributes)
    {
        if ($this instanceof ActiveQuery && (!empty($this->join) || !empty($this->joinWith))) {
            if (empty($this->from)) {
                /* @var $modelClass ActiveRecord */
                $modelClass = $this->modelClass;
                $alias = $modelClass::tableName();
            } else {
                foreach ($this->from as $alias => $table) {
                    if (!is_string($alias)) {
                        $alias = $table;
                    }
                    break;
                }
            }
            if (isset($alias)) {
                foreach ($attributes as $i => $attribute) {
                    $attributes[$i] = "$alias.$attribute";
                }
            }
        }
        return $attributes;
    }

    /**
     * @param array $models
     */
    private function filterByModels($models)
    {
        $attributes = array_keys($this->link);

        $attributes = $this->prefixKeyColumns($attributes);

        $values = [];
        if (count($attributes) === 1) {
            // single key
            $attribute = reset($this->link);
            foreach ($models as $model) {
                if (($value = $model[$attribute]) !== null) {
                    if (is_array($value)) {
                        $values = array_merge($values, $value);
                    } else {
                        $values[] = $value;
                    }
                }
            }
        } else {
            // composite keys

            // ensure keys of $this->link are prefixed the same way as $attributes
            $prefixedLink = array_combine(
                $attributes,
                array_values($this->link)
            );
            foreach ($models as $model) {
                $v = [];
                foreach ($prefixedLink as $attribute => $link) {
                    $v[$attribute] = $model[$link];
                }
                $values[] = $v;
            }
        }
        $this->andWhere(['in', $attributes, array_unique($values, SORT_REGULAR)]);
    }

    /**
     * @param ActiveRecordInterface|array $model
     * @param array $attributes
     * @return string
     */
    private function getModelKey($model, $attributes)
    {
        $key = [];
        foreach ($attributes as $attribute) {
            $key[] = $this->normalizeModelKey($model[$attribute]);
        }
        if (count($key) > 1) {
            return serialize($key);
        }
        $key = reset($key);
        return is_scalar($key) ? $key : serialize($key);
    }

    /**
     * @param mixed $value raw key value.
     * @return string normalized key value.
     */
    private function normalizeModelKey($value)
    {
        if (is_object($value) && method_exists($value, '__toString')) {
            // ensure matching to special objects, which are convertable to string, for cross-DBMS relations, for example: `|MongoId`
            $value = $value->__toString();
        }
        return $value;
    }

    /**
     * @param array $primaryModels either array of AR instances or arrays
     * @return array
     */
    private function findJunctionRows($primaryModels)
    {
        if (empty($primaryModels)) {
            return [];
        }
        $this->filterByModels($primaryModels);
        /* @var $primaryModel ActiveRecord */
        $primaryModel = reset($primaryModels);
        if (!$primaryModel instanceof ActiveRecordInterface) {
            // when primaryModels are array of arrays (asArray case)
            $primaryModel = $this->modelClass;
        }

        return $this->asArray()->all($primaryModel::getDb());
    }
}<|MERGE_RESOLUTION|>--- conflicted
+++ resolved
@@ -83,28 +83,16 @@
      * Use this method to specify a pivot record/table when declaring a relation in the [[ActiveRecord]] class:
      *
      * ```php
-<<<<<<< HEAD
-     * public function getOrders()
-     * {
-     *     return $this->hasOne(Order::class, ['id' => 'order_id']);
-     * }
-     *
-     * public function getOrderItems()
-     * {
-     *     return $this->hasMany(Item::class, ['id' => 'item_id'])
-     *                 ->via('orders');
-=======
      * class Order extends ActiveRecord
      * {
      *    public function getOrderItems() {
-     *        return $this->hasMany(OrderItem::className(), ['order_id' => 'id']);
+     *        return $this->hasMany(OrderItem::class, ['order_id' => 'id']);
      *    }
-     * 
+     *
      *    public function getItems() {
-     *        return $this->hasMany(Item::className(), ['id' => 'item_id'])
+     *        return $this->hasMany(Item::class, ['id' => 'item_id'])
      *                    ->via('orderItems');
      *    }
->>>>>>> 22b2a78a
      * }
      * ```
      *
