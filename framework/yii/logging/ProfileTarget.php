--- conflicted
+++ resolved
@@ -70,11 +70,7 @@
 	public function processLogs($logs)
 	{
 		$app = \Yii::$app;
-<<<<<<< HEAD
-		if (!($app instanceof CWebApplication) || $app->getRequest()->getIsAjax())
-=======
 		if (!($app instanceof \yii\web\Application) || $app->getRequest()->getIsAjax())
->>>>>>> 6d6fea47
 			return;
 
 		if ($this->getReport() === 'summary')
