--- conflicted
+++ resolved
@@ -66,14 +66,9 @@
      * Builds the ORDER BY/LIMIT/OFFSET clauses for SQL SERVER 2012 or newer.
      * @param string $sql the existing SQL (without ORDER BY/LIMIT/OFFSET)
      * @param array $orderBy the order by columns. See [[Query::orderBy]] for more details on how to specify this parameter.
-<<<<<<< HEAD
-     * @param integer $limit the limit number. See [[Query::limit]] for more details.
-     * @param integer $offset the offset number. See [[Query::offset]] for more details.
-     * @param array $params the binding parameters to be populated
-=======
      * @param int $limit the limit number. See [[Query::limit]] for more details.
      * @param int $offset the offset number. See [[Query::offset]] for more details.
->>>>>>> d2800984
+     * @param array $params the binding parameters to be populated
      * @return string the SQL completed with ORDER BY/LIMIT/OFFSET (if any)
      */
     protected function newBuildOrderByAndLimit($sql, $orderBy, $limit, $offset, &$params)
@@ -99,14 +94,9 @@
      * Builds the ORDER BY/LIMIT/OFFSET clauses for SQL SERVER 2005 to 2008.
      * @param string $sql the existing SQL (without ORDER BY/LIMIT/OFFSET)
      * @param array $orderBy the order by columns. See [[Query::orderBy]] for more details on how to specify this parameter.
-<<<<<<< HEAD
-     * @param integer $limit the limit number. See [[Query::limit]] for more details.
-     * @param integer $offset the offset number. See [[Query::offset]] for more details.
-     * @param array $params the binding parameters to be populated
-=======
      * @param int $limit the limit number. See [[Query::limit]] for more details.
      * @param int $offset the offset number. See [[Query::offset]] for more details.
->>>>>>> d2800984
+     * @param array $params the binding parameters to be populated
      * @return string the SQL completed with ORDER BY/LIMIT/OFFSET (if any)
      */
     protected function oldBuildOrderByAndLimit($sql, $orderBy, $limit, $offset, &$params)
