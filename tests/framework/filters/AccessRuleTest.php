--- conflicted
+++ resolved
@@ -38,18 +38,13 @@
         return $request;
     }
 
-<<<<<<< HEAD
-        $user = new User([
-            'identityClass' => UserIdentity::class,
-=======
     /**
      * @return User
      */
     protected function mockUser()
     {
         return new User([
-            'identityClass' => UserIdentity::className(),
->>>>>>> 623aed72
+            'identityClass' => UserIdentity::class,
             'enableAutoLogin' => false,
         ]);
     }
